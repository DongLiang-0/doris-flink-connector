--- conflicted
+++ resolved
@@ -66,11 +66,7 @@
         String excludingTables = "";
         boolean ignoreDefaultValue = false;
         DatabaseSync databaseSync = new MysqlDatabaseSync();
-<<<<<<< HEAD
-        databaseSync.create(env,database,config,tablePrefix,tableSuffix,includingTables,excludingTables,ignoreDefaultValue,sinkConf,tableConfig);
-=======
-        databaseSync.create(env,database,config,tablePrefix,tableSuffix,includingTables,excludingTables,sinkConf,tableConfig, false);
->>>>>>> 093b755f
+        databaseSync.create(env,database,config,tablePrefix,tableSuffix,includingTables,excludingTables,ignoreDefaultValue,sinkConf,tableConfig, false);
         databaseSync.build();
         env.execute(String.format("MySQL-Doris Database Sync: %s", database));
 

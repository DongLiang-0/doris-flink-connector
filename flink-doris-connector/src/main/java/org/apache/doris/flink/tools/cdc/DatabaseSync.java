--- conflicted
+++ resolved
@@ -69,12 +69,8 @@
 
     public void create(StreamExecutionEnvironment env, String database, Configuration config,
                        String tablePrefix, String tableSuffix, String includingTables,
-<<<<<<< HEAD
-                       String excludingTables, boolean ignoreDefaultValue,
-            Configuration sinkConfig, Map<String, String> tableConfig) {
-=======
-                       String excludingTables, Configuration sinkConfig, Map<String, String> tableConfig, boolean createTableOnly) {
->>>>>>> 093b755f
+                       String excludingTables, boolean ignoreDefaultValue, Configuration sinkConfig,
+            Map<String, String> tableConfig, boolean createTableOnly) {
         this.env = env;
         this.config = config;
         this.database = database;
